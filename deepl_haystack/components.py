"""DeepL translator components."""

from typing import Any, Dict, List, Literal, Optional, Union

from deepl import (
    Formality,
    SplitSentences,
    TextResult,
    Translator,
    http_client,
)
from haystack import Document, component, default_from_dict, default_to_dict, logging
from haystack.utils import Secret, deserialize_secrets_inplace

logger = logging.getLogger(__name__)


@component
class DeepLTextTranslator:
    """Enables translation of text using DeepL API."""

    def __init__(
        self,
        api_key: Secret = Secret.from_env_var("DEEPL_API_KEY"),  # noqa: B008
        source_lang: Optional[str] = None,
        target_lang: str = "EN-US",
        formality: Union[str, Formality, None] = None,
        *,
        max_retries: int = 5,
        preserve_formatting: bool = False,
        split_sentences: Union[str, SplitSentences, None] = None,
        context: Optional[str] = None,
        glossary: Union[str, None] = None,
        tag_handling: Literal[None, "xml", "html"] = None,
        outline_detection: bool = True,
        non_splitting_tags: Union[str, List[str], None] = None,
        splitting_tags: Union[str, List[str], None] = None,
        ignore_tags: Union[str, List[str], None] = None,
    ):
        """Create a DeepLTextTranslator component.

        Args:
            api_key: DeepL API Authentication Key.
            source_lang: Language code of the input text, e.g. "DE"
                for German, or "ES" for Spanish.
            target_lang: Language code to translate the text into,
                defaults to "EN", for English.
            formality: Controls whether translations should lean toward
                informal or formal language. Can be expressed as a string
                or as a Formality enum. Possible values are "less", "more",
                "prefer_less", "prefer_more", or "default".
                This feature currently only works for the following languages:
                DE (German), FR (French), IT (Italian), ES (Spanish),
                NL (Dutch), PL (Polish), PT-BR and PT-PT (Portuguese),
                JA (Japanese), and RU (Russian).
            max_retries: Maximum number of network retries after a failed HTTP
                request. Default retries is set to 5.
            preserve_formatting: Controls automatic formatting correction.
                Set to `True` to prevent automatic correction of formatting.
            split_sentences: Controls how the translation engine should split
                input into sentences before translation. Can be expressed as
                a string or as a SplitSentences enum. Possible values are:
                - 0: 0 means OFF. No splitting at all, whole input is treated
                as one sentence. Use this option if the input text is already
                split into sentences, to prevent the engine from splitting the sentence
                unintentionally.
                - 1: 1 means ALL. (default) splits on punctuation and on newlines.
                - 'nonewlines': splits on punctuation only, ignoring newlines.
            context: Use this setting to include additional context that can
                influence a translation without being translated itself.
                Providing additional context can potentially improve translation
                quality, especially for short, low-context source texts such as
                product names on an e-commerce website, article headlines on a
                news website, or UI elements.
                For more information and examples, refer to the
                [DeepL API documentation](https://developers.deepl.com/docs/api-reference/translate).
            glossary: glossary ID to use for translation. Must match specified
                `source_lang` and `target_lang`.
            tag_handling: Optional type of tags to parse before translation.
                Only "xml" and "html" are currently available.
            outline_detection: Set to False to disable automatic tag detection.
            non_splitting_tags: XML tags that should not be used to split text
                into sentences.
            splitting_tags: XML tags that should be used to split text into
                sentences.
            ignore_tags: XML tags containing text that should not be translated.

        """
        if not isinstance(target_lang, str) or not target_lang:
            raise ValueError(
                "`target_lang` must be a string representing a language code. "
                "For more information about DeepL supported languages, "
                "see https://developers.deepl.com/docs/resources/supported-languages"
            )

        self.api_key: Secret = api_key
        self.max_retries: int = max_retries
        http_client.max_network_retries = self.max_retries
        self.client: Translator = Translator(auth_key=str(self.api_key.resolve_value()))

        self.source_lang: Optional[str] = source_lang
        self.target_lang: str = target_lang
        self.formality: Formality = Formality(formality or Formality.DEFAULT)
        self.preserve_formatting: bool = preserve_formatting
        self.split_sentences: SplitSentences = SplitSentences(
            split_sentences or SplitSentences.DEFAULT
        )
        self.context: Optional[str] = context
        self.glossary: Union[str, None] = glossary
        self.tag_handling: Literal[None, "xml", "html"] = tag_handling
        self.outline_detection: bool = outline_detection
        self.non_splitting_tags: Union[str, List[str], None] = non_splitting_tags
        self.splitting_tags: Union[str, List[str], None] = splitting_tags
        self.ignore_tags: Union[str, List[str], None] = ignore_tags

    @component.output_types(translation=str, meta=Dict[str, Any])
    def run(self, text: str, source_lang: Optional[str] = None):
        """Translate a single string.

        Args:
            text: Text to translate.
            source_lang: Language code of the input text, e.g. "DE"
                for German, or "ES" for Spanish. If informed, takes
                precedence over the `source_lang` informed at
                initialization.

        Returns: A dictionary with the following keys:
            - `translation`: The translation of the input text.
            - `meta`: Information about the usage of the model.

        """
        if not isinstance(text, str):
            raise TypeError(
                "DeepLTextTranslator expects a string as an input. "
                "In case you want to translate a list of Documents, "
                "please use the DeepLDocumentTranslator."
            )

        if not text:
            raise ValueError("Empty text provided.")

        translation = self.client.translate_text(
            text,
            source_lang=source_lang or self.source_lang or None,
            target_lang=self.target_lang,
            formality=self.formality,
            preserve_formatting=self.preserve_formatting,
            split_sentences=self.split_sentences,
            context=self.context,
            glossary=self.glossary,
            tag_handling=self.tag_handling,
            outline_detection=self.outline_detection,
            non_splitting_tags=self.non_splitting_tags,
            splitting_tags=self.splitting_tags,
            ignore_tags=self.ignore_tags,
        )
        assert isinstance(translation, TextResult)
        meta = {
            "source_lang": translation.detected_source_lang,
            "language": self.target_lang,
        }

        return {"translation": translation.text, "meta": meta}

    def to_dict(self) -> Dict[str, Any]:
        """Serializes the component to a dictionary.

        Returns: Dictionary with serialized data.

        """
        return default_to_dict(
            self,
            api_key=self.api_key.to_dict(),
            source_lang=self.source_lang,
            target_lang=self.target_lang,
            formality=self.formality.value,
            preserve_formatting=self.preserve_formatting,
            split_sentences=self.split_sentences.value,
            context=self.context,
            glossary=self.glossary,
            tag_handling=self.tag_handling,
            outline_detection=self.outline_detection,
            non_splitting_tags=self.non_splitting_tags,
            splitting_tags=self.splitting_tags,
            ignore_tags=self.ignore_tags,
        )

    @classmethod
    def from_dict(cls, data: Dict[str, Any]) -> "DeepLTextTranslator":
        """Deserializes the component from a dictionary.

        Args:
            data: Dictionary to deserialize from.

        Returns: Deserialized component.

        """
        deserialize_secrets_inplace(data["init_parameters"], keys=["api_key"])
        return default_from_dict(cls, data)


@component
class DeepLDocumentTranslator:
    """Enables translation of Haystack Documents using DeepL API."""

    def __init__(
        self,
        api_key: Secret = Secret.from_env_var("DEEPL_API_KEY"),  # noqa: B008
        source_lang: Optional[str] = None,
        target_lang: Union[str, List[str]] = "EN-US",
        formality: Union[str, Formality, None] = None,
        *,
        max_retries: int = 5,
        preserve_formatting: bool = False,
        split_sentences: Union[str, SplitSentences, None] = None,
        context: Optional[str] = None,
        glossary: Union[str, None] = None,
        tag_handling: Literal[None, "xml", "html"] = None,
        outline_detection: bool = True,
        non_splitting_tags: Union[str, List[str], None] = None,
        splitting_tags: Union[str, List[str], None] = None,
        ignore_tags: Union[str, List[str], None] = None,
        include_score: bool = True,
    ):
        """Create a DeepLDocumentTranslator component.

        Args:
            api_key: DeepL API Authentication Key.
            source_lang: Language code of the input text, e.g. "DE"
                for German, or "ES" for Spanish.
            target_lang: Language code to translate the text into, or a list of
                language codes. Defaults to "EN", for English.
                If multiple languages are specified, a translated document is
                returned for each language.
            formality: Controls whether translations should lean toward
                informal or formal language. Can be expressed as a string
                or as a Formality enum. Possible values are "less", "more",
                "prefer_less", "prefer_more", or "default".
                This feature currently only works for the following languages:
                DE (German), FR (French), IT (Italian), ES (Spanish),
                NL (Dutch), PL (Polish), PT-BR and PT-PT (Portuguese),
                JA (Japanese), and RU (Russian).
            max_retries: Maximum number of network retries after a failed HTTP
                request. Default retries is set to 5.
            preserve_formatting: Controls automatic formatting correction.
                Set to `True` to prevent automatic correction of formatting.
            split_sentences: Controls how the translation engine should split
                input into sentences before translation. Can be expressed as
                a string or as a SplitSentences enum. Possible values are:
                - 0: 0 means OFF. No splitting at all, whole input is treated
                as one sentence. Use this option if the input text is already
                split into sentences, to prevent the engine from splitting the sentence
                unintentionally.
                - 1: 1 means ALL. (default) splits on punctuation and on newlines.
                - 'nonewlines': splits on punctuation only, ignoring newlines.
            context: Use this setting to include additional context that can
                influence a translation without being translated itself.
                Providing additional context can potentially improve translation
                quality, especially for short, low-context source texts such as
                product names on an e-commerce website, article headlines on a
                news website, or UI elements.
                For more information and examples, refer to the
                [DeepL API documentation](https://developers.deepl.com/docs/api-reference/translate).
            glossary: glossary ID to use for translation. Must match specified
                `source_lang` and `target_lang`.
            tag_handling: Optional type of tags to parse before translation.
                Only "xml" and "html" are currently available.
            outline_detection: Set to False to disable automatic tag detection.
            non_splitting_tags: XML tags that should not be used to split text
                into sentences.
            splitting_tags: XML tags that should be used to split text into
                sentences.
            ignore_tags: XML tags containing text that should not be translated.
            include_score: Whether to include the original document score in the
                translated document score attribute.

        """
        if not isinstance(target_lang, (str, list)) or (
            isinstance(target_lang, list)
            and not all(isinstance(lang, str) for lang in target_lang)
        ):
            raise TypeError(
                "`target_lang` must be a string representing a language code "
                "or a list of language codes. "
                "For more information about DeepL supported languages, "
                "see https://developers.deepl.com/docs/resources/supported-languages"
            )

        self.api_key: Secret = api_key
<<<<<<< HEAD
        self.max_retries: int = max_retries
        http_client.max_network_retries = self.max_retries
        self.client: Translator = Translator(auth_key=self.api_key.resolve_value())

=======
        self.client: Translator = Translator(auth_key=str(self.api_key.resolve_value()))
>>>>>>> d79897d4
        self.source_lang: Optional[str] = source_lang
        self.target_lang: Union[str, List[str]] = target_lang
        self.formality: Formality = Formality(formality or Formality.DEFAULT)
        self.preserve_formatting: bool = preserve_formatting
        self.split_sentences: SplitSentences = SplitSentences(
            split_sentences or SplitSentences.DEFAULT
        )
        self.context: Optional[str] = context
        self.glossary: Union[str, None] = glossary
        self.tag_handling: Literal[None, "xml", "html"] = tag_handling
        self.outline_detection: bool = outline_detection
        self.non_splitting_tags: Union[str, List[str], None] = non_splitting_tags
        self.splitting_tags: Union[str, List[str], None] = splitting_tags
        self.ignore_tags: Union[str, List[str], None] = ignore_tags
        self.include_score: bool = include_score

    @component.output_types(documents=List[Document])
    def run(self, documents: List[Document], source_lang: Optional[str] = None):
        """Translate a list of Haystack Documents.

        Args:
            documents: Documents to translate.
            source_lang: Language code of the input documents text,
                e.g. "DE" for German, or "ES" for Spanish. If informed,
                takes precedence over the `source_lang` informed at
                initialization.

        Returns: A list of documents with the translated text.
            Original document metadata is preserved.

        """
        if not (
            isinstance(documents, list)
            and all(isinstance(doc, Document) for doc in documents)
        ):
            raise TypeError(
                "DeepLDocumentTranslator expects a list of Haystack documents as input."
            )

<<<<<<< HEAD
        if not documents:
            logger.warning("No documents provided for translation.")
            return {"documents": []}

        target_languages = (
            self.target_lang
            if isinstance(self.target_lang, list)
            else [self.target_lang]
=======
        translations = self.client.translate_text(
            [doc.content for doc in documents if doc.content],
            source_lang=source_lang or self.source_lang or None,
            target_lang=self.target_lang,
            formality=self.formality,
>>>>>>> d79897d4
        )

        translated_documents = []

        for target_lang in target_languages:
            translations = self.client.translate_text(
                [doc.content for doc in documents],
                source_lang=source_lang or self.source_lang or None,
                target_lang=target_lang,
                formality=self.formality,
            )
            assert isinstance(translations, list)

            for document, translation in zip(documents, translations):
                if document.meta.get("language") or document.meta.get("source_lang"):
                    logger.warning(
                        "Document meta already contains language or source_lang. "
                        "These fields will be overwritten."
                    )

                meta = {
                    **document.meta,
                    "source_lang": translation.detected_source_lang,
                    "language": target_lang,
                }

                translated_documents.append(
                    Document(
                        content=translation.text,
                        meta=meta,
                        score=document.score if self.include_score else None,
                    )
                )

        return {"documents": translated_documents}

    def to_dict(self) -> Dict[str, Any]:
        """Serializes the component to a dictionary.

        Returns: Dictionary with serialized data.

        """
        return default_to_dict(
            self,
            api_key=self.api_key.to_dict(),
            source_lang=self.source_lang,
            target_lang=self.target_lang,
            formality=self.formality.value,
            preserve_formatting=self.preserve_formatting,
            split_sentences=self.split_sentences.value,
            context=self.context,
            glossary=self.glossary,
            tag_handling=self.tag_handling,
            outline_detection=self.outline_detection,
            non_splitting_tags=self.non_splitting_tags,
            splitting_tags=self.splitting_tags,
            ignore_tags=self.ignore_tags,
            include_score=self.include_score,
        )

    @classmethod
    def from_dict(cls, data: Dict[str, Any]) -> "DeepLDocumentTranslator":
        """Deserializes the component from a dictionary.

        Args:
            data: Dictionary to deserialize from.

        Returns: Deserialized component.

        """
        deserialize_secrets_inplace(data["init_parameters"], keys=["api_key"])
        return default_from_dict(cls, data)<|MERGE_RESOLUTION|>--- conflicted
+++ resolved
@@ -287,14 +287,10 @@
             )
 
         self.api_key: Secret = api_key
-<<<<<<< HEAD
         self.max_retries: int = max_retries
         http_client.max_network_retries = self.max_retries
-        self.client: Translator = Translator(auth_key=self.api_key.resolve_value())
-
-=======
         self.client: Translator = Translator(auth_key=str(self.api_key.resolve_value()))
->>>>>>> d79897d4
+
         self.source_lang: Optional[str] = source_lang
         self.target_lang: Union[str, List[str]] = target_lang
         self.formality: Formality = Formality(formality or Formality.DEFAULT)
@@ -334,7 +330,6 @@
                 "DeepLDocumentTranslator expects a list of Haystack documents as input."
             )
 
-<<<<<<< HEAD
         if not documents:
             logger.warning("No documents provided for translation.")
             return {"documents": []}
@@ -343,20 +338,13 @@
             self.target_lang
             if isinstance(self.target_lang, list)
             else [self.target_lang]
-=======
-        translations = self.client.translate_text(
-            [doc.content for doc in documents if doc.content],
-            source_lang=source_lang or self.source_lang or None,
-            target_lang=self.target_lang,
-            formality=self.formality,
->>>>>>> d79897d4
         )
 
         translated_documents = []
 
         for target_lang in target_languages:
             translations = self.client.translate_text(
-                [doc.content for doc in documents],
+                [doc.content for doc in documents if doc.content],
                 source_lang=source_lang or self.source_lang or None,
                 target_lang=target_lang,
                 formality=self.formality,
